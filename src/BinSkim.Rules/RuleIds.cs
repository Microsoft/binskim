<<<<<<< HEAD
﻿// Copyright (c) Microsoft. All rights reserved.
// Licensed under the MIT license. See LICENSE file in the project root for full license information.

namespace Microsoft.CodeAnalysis.IL.Rules
{
    internal static class RuleIds
    {
        // Analysis check ids
        public const string LoadImageAboveFourGigabyteAddress = "BA2001";
        public const string DoNotIncorporateVulnerableDependencies = "BA2002";

        // 2004 open. Previously for specific ATL implementation verification

        // Id gap relates to unported analysis 
        public const string EnableDeterministicBuilds = "BA2003";
        public const string DoNotShipVulnerableBinaries = "BA2005";
        public const string BuildWithSecureTools = "BA2006";
        public const string EnableCriticalCompilerWarnings = "BA2007";
        public const string EnableControlFlowGuard = "BA2008";
        public const string EnableAddressSpaceLayoutRandomization = "BA2009";
        public const string DoNotMarkImportsSectionAsExecutable = "BA2010";
        public const string EnableStackProtection = "BA2011";
        public const string DoNotModifyStackProtectionCookie = "BA2012";
        public const string InitializeStackProtection = "BA2013";
        public const string DoNotDisableStackProtectionForFunctions = "BA2014";
        public const string EnableHighEntropyVirtualAddresses = "BA2015";
        public const string MarkImageAsNXCompatible = "BA2016";

        // 2017 open. Previously for 'do not link static crypto' check

        public const string EnableSafeSEH = "BA2018";
        public const string DoNotMarkWritableSectionsAsShared = "BA2019";

        // 2020 open. Previously for 'do not use vb6' check

        public const string DoNotMarkWritableSectionsAsExecutable = "BA2021";
        public const string SignSecurely = "BA2022";

        public const string EnableSpectreMitigations = "BA2024";

        // ELF Checks
        public const string EnablePositionIndependentExecutable = "BA3001";
        public const string DoNotMarkStackAsExecutable = "BA3002";
        public const string EnableStackProtector = "BA3003";
        // Skipping some check namespace (BA3004-3009) for future checks
        public const string EnableReadOnlyRelocations = "BA3010";
        // BA3011 -- saved for a future check.
        // BA3012-3029 -- saved for future non-compiler/language specific checks.
        // Compiler/Language specific checks follow.
        public const string UseCheckedFunctionsWithGcc = "BA3030";
    }
}
=======
﻿// Copyright (c) Microsoft. All rights reserved.
// Licensed under the MIT license. See LICENSE file in the project root for full license information.

namespace Microsoft.CodeAnalysis.IL.Rules
{
    internal static class RuleIds
    {
        // Analysis check ids
        public const string LoadImageAboveFourGigabyteAddress = "BA2001";
        public const string DoNotIncorporateVulnerableDependencies = "BA2002";

        // 2004 open. Previously for specific ATL implementation verification

        // Id gap relates to unported analysis
        public const string EnableSecureSourceCodeHashing = "BA2004";
        public const string DoNotShipVulnerableBinaries = "BA2005";
        public const string BuildWithSecureTools = "BA2006";
        public const string EnableCriticalCompilerWarnings = "BA2007";
        public const string EnableControlFlowGuard = "BA2008";
        public const string EnableAddressSpaceLayoutRandomization = "BA2009";
        public const string DoNotMarkImportsSectionAsExecutable = "BA2010";
        public const string EnableStackProtection = "BA2011";
        public const string DoNotModifyStackProtectionCookie = "BA2012";
        public const string InitializeStackProtection = "BA2013";
        public const string DoNotDisableStackProtectionForFunctions = "BA2014";
        public const string EnableHighEntropyVirtualAddresses = "BA2015";
        public const string MarkImageAsNXCompatible = "BA2016";

        // 2017 open. Previously for 'do not link static crypto' check

        public const string EnableSafeSEH = "BA2018";
        public const string DoNotMarkWritableSectionsAsShared = "BA2019";

        // 2020 open. Previously for 'do not use vb6' check

        public const string DoNotMarkWritableSectionsAsExecutable = "BA2021";
        public const string SignSecurely = "BA2022";

        public const string EnableSpectreMitigations = "BA2024";

        // ELF Checks
        public const string EnablePositionIndependentExecutable = "BA3001";
        public const string DoNotMarkStackAsExecutable = "BA3002";
        public const string EnableStackProtector = "BA3003";
        // Skipping some check namespace (BA3004-3009) for future checks
        public const string EnableReadOnlyRelocations = "BA3010";
        // BA3011 -- saved for a future check.
        // BA3012-3029 -- saved for future non-compiler/language specific checks.
        // Compiler/Language specific checks follow.
        public const string UseCheckedFunctionsWithGcc = "BA3030";
    }
}
>>>>>>> d02bbd09
<|MERGE_RESOLUTION|>--- conflicted
+++ resolved
@@ -1,4 +1,3 @@
-<<<<<<< HEAD
 ﻿// Copyright (c) Microsoft. All rights reserved.
 // Licensed under the MIT license. See LICENSE file in the project root for full license information.
 
@@ -9,11 +8,8 @@
         // Analysis check ids
         public const string LoadImageAboveFourGigabyteAddress = "BA2001";
         public const string DoNotIncorporateVulnerableDependencies = "BA2002";
-
-        // 2004 open. Previously for specific ATL implementation verification
-
-        // Id gap relates to unported analysis 
         public const string EnableDeterministicBuilds = "BA2003";
+        public const string EnableSecureSourceCodeHashing = "BA2004";
         public const string DoNotShipVulnerableBinaries = "BA2005";
         public const string BuildWithSecureTools = "BA2006";
         public const string EnableCriticalCompilerWarnings = "BA2007";
@@ -50,58 +46,4 @@
         // Compiler/Language specific checks follow.
         public const string UseCheckedFunctionsWithGcc = "BA3030";
     }
-}
-=======
-﻿// Copyright (c) Microsoft. All rights reserved.
-// Licensed under the MIT license. See LICENSE file in the project root for full license information.
-
-namespace Microsoft.CodeAnalysis.IL.Rules
-{
-    internal static class RuleIds
-    {
-        // Analysis check ids
-        public const string LoadImageAboveFourGigabyteAddress = "BA2001";
-        public const string DoNotIncorporateVulnerableDependencies = "BA2002";
-
-        // 2004 open. Previously for specific ATL implementation verification
-
-        // Id gap relates to unported analysis
-        public const string EnableSecureSourceCodeHashing = "BA2004";
-        public const string DoNotShipVulnerableBinaries = "BA2005";
-        public const string BuildWithSecureTools = "BA2006";
-        public const string EnableCriticalCompilerWarnings = "BA2007";
-        public const string EnableControlFlowGuard = "BA2008";
-        public const string EnableAddressSpaceLayoutRandomization = "BA2009";
-        public const string DoNotMarkImportsSectionAsExecutable = "BA2010";
-        public const string EnableStackProtection = "BA2011";
-        public const string DoNotModifyStackProtectionCookie = "BA2012";
-        public const string InitializeStackProtection = "BA2013";
-        public const string DoNotDisableStackProtectionForFunctions = "BA2014";
-        public const string EnableHighEntropyVirtualAddresses = "BA2015";
-        public const string MarkImageAsNXCompatible = "BA2016";
-
-        // 2017 open. Previously for 'do not link static crypto' check
-
-        public const string EnableSafeSEH = "BA2018";
-        public const string DoNotMarkWritableSectionsAsShared = "BA2019";
-
-        // 2020 open. Previously for 'do not use vb6' check
-
-        public const string DoNotMarkWritableSectionsAsExecutable = "BA2021";
-        public const string SignSecurely = "BA2022";
-
-        public const string EnableSpectreMitigations = "BA2024";
-
-        // ELF Checks
-        public const string EnablePositionIndependentExecutable = "BA3001";
-        public const string DoNotMarkStackAsExecutable = "BA3002";
-        public const string EnableStackProtector = "BA3003";
-        // Skipping some check namespace (BA3004-3009) for future checks
-        public const string EnableReadOnlyRelocations = "BA3010";
-        // BA3011 -- saved for a future check.
-        // BA3012-3029 -- saved for future non-compiler/language specific checks.
-        // Compiler/Language specific checks follow.
-        public const string UseCheckedFunctionsWithGcc = "BA3030";
-    }
-}
->>>>>>> d02bbd09
+}