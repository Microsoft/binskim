<<<<<<< HEAD
﻿// Copyright (c) Microsoft. All rights reserved.
// Licensed under the MIT license. See LICENSE file in the project root for full license information.

using System;
using System.Diagnostics;

using Microsoft.CodeAnalysis.BinaryParsers;
using Microsoft.CodeAnalysis.BinaryParsers.PortableExecutable;
using Microsoft.CodeAnalysis.BinaryParsers.ProgramDatabase;
using Microsoft.CodeAnalysis.IL.Sdk;
using Microsoft.CodeAnalysis.Sarif;
using Microsoft.CodeAnalysis.Sarif.Driver;

namespace Microsoft.CodeAnalysis.IL.Rules
{
    // Windows specific binary and program database-reading skimmers.
    public abstract class WindowsBinaryAndPdbSkimmerBase : WindowsBinarySkimmerBase
    {
        /// <summary>
        /// Gets a property indicating whether the rule should require that PDBs
        /// can be located for managed assemblies. Some checks that inspect both
        /// managed and native code require PDBs for the native case but not
        /// for managed.
        /// </summary>
        public virtual bool EnforcePdbLoadForManagedAssemblies => true;

        public virtual bool LogPdbLoadException => true;

        public sealed override void Analyze(BinaryAnalyzerContext context)
        {
            // Uses PDB Parsing.
            BinaryParsers.PlatformSpecificHelpers.ThrowIfNotOnWindows();
            PEBinary target = context.PEBinary();

            if (!string.IsNullOrEmpty(target.Pdb?.LoadTrace))
            {
                LogPdbLoadTrace(
                    context,
                    pdbLoadSucceeded: true,
                    target.Pdb.LoadTrace);

                // Set the trace to null so that we only emit it once.
                target.Pdb.LoadTrace = null;
            }

            if (LogPdbLoadException)
            {
                if (target.Pdb == null &&
                    (!target.PE.IsManaged ||
                      target.PE.IsMixedMode ||
                      EnforcePdbLoadForManagedAssemblies))
                {
                    LogExceptionLoadingPdb(context, target.PdbParseException);
                    return;
                }
            }

            this.AnalyzePortableExecutableAndPdb(context);
        }

        public sealed override AnalysisApplicability CanAnalyze(BinaryAnalyzerContext context, out string reasonForNotAnalyzing)
        {
            AnalysisApplicability result = base.CanAnalyze(context, out reasonForNotAnalyzing);
            if (result != AnalysisApplicability.ApplicableToSpecifiedTarget) { return result; }

            PEBinary peBinary = context.PEBinary();
            PE portableExecutable = peBinary.PE;

            if (portableExecutable == null)
            {
                Debug.Assert(peBinary.Pdb != null);
                reasonForNotAnalyzing = null;
                return AnalysisApplicability.ApplicableToSpecifiedTarget;
            }

            result = AnalysisApplicability.NotApplicableToSpecifiedTarget;

            reasonForNotAnalyzing = MetadataConditions.ImageIsWixBinary;
            if (portableExecutable.IsWixBinary) { return result; }

            reasonForNotAnalyzing = MetadataConditions.ImageIsILLibraryAssembly;
            if (portableExecutable.IsILLibrary) { return result; }

            reasonForNotAnalyzing = MetadataConditions.ImageIsDotNetCoreBootstrapExe;
            if (portableExecutable.IsDotNetCoreBootstrapExe) { return result; }

            reasonForNotAnalyzing = null;
            return AnalysisApplicability.ApplicableToSpecifiedTarget;
        }

        public abstract void AnalyzePortableExecutableAndPdb(BinaryAnalyzerContext context);

        public static void LogPdbLoadTrace(
            IAnalysisContext context,
            bool pdbLoadSucceeded,
            string pdbLoadTrace)
        {
            if (context == null)
            {
                throw new ArgumentNullException(nameof(context));
            }

            string formatString = pdbLoadSucceeded
                // The PDB for '{0}' was found and loaded. Probing details:{1}
                ? RuleResources.PdbLoadSucceeded
                // Could not locate the PDB for '{0'}. Probing details:{1}
                : RuleResources.PdbLoadFailed;

            FailureLevel failureLevel = pdbLoadSucceeded
                ? FailureLevel.Note
                : FailureLevel.Warning;

            context.Logger.LogConfigurationNotification(
                Errors.CreateNotification(
                    context.TargetUri,
                    "TRC001.PdbLoad",
                    context.Rule.Id,
                    failureLevel,
                    exception: null,
                    persistExceptionStack: false,
                    formatString,
                    context.TargetUri.GetFileName(),
                    pdbLoadTrace));
        }

        public static void LogExceptionLoadingPdb(IAnalysisContext context, PdbException pdbException)
        {
            if (context == null)
            {
                throw new ArgumentNullException(nameof(context));
            }

            // '{0}' was not evaluated for check '{1}' because its PDB could not be loaded ({2}).
            context.Logger.LogConfigurationNotification(
                Errors.CreateNotification(
                    context.TargetUri,
                    "ERR997.ExceptionLoadingPdb",
                    context.Rule.Id,
                    FailureLevel.Error,
                    pdbException,
                    persistExceptionStack: false,
                    RuleResources.ERR997_ExceptionLoadingPdb,
                    context.TargetUri.GetFileName(),
                    context.Rule.Name,
                    pdbException.ExceptionCode.ToString()));

            context.RuntimeErrors |= RuntimeConditions.ExceptionLoadingPdb;

            if (!string.IsNullOrEmpty(pdbException.LoadTrace))
            {
                LogPdbLoadTrace(
                    context,
                    pdbLoadSucceeded: false,
                    pdbException.LoadTrace);
            }

            // Clear the trace data to ensure we never emit it more than once in output.
            pdbException.LoadTrace = null;
        }
    }
}
=======
﻿// Copyright (c) Microsoft. All rights reserved.
// Licensed under the MIT license. See LICENSE file in the project root for full license information.

using System;
using System.Diagnostics;

using Microsoft.CodeAnalysis.BinaryParsers;
using Microsoft.CodeAnalysis.BinaryParsers.PortableExecutable;
using Microsoft.CodeAnalysis.BinaryParsers.ProgramDatabase;
using Microsoft.CodeAnalysis.IL.Sdk;
using Microsoft.CodeAnalysis.Sarif;
using Microsoft.CodeAnalysis.Sarif.Driver;

namespace Microsoft.CodeAnalysis.IL.Rules
{
    // Windows specific binary and program database-reading skimmers.
    public abstract class WindowsBinaryAndPdbSkimmerBase : WindowsBinarySkimmerBase
    {
        /// <summary>
        /// Gets a property indicating whether the rule should require that PDBs
        /// can be located for managed assemblies. Some checks that inspect both
        /// managed and native code require PDBs for the native case but not
        /// for managed.
        /// </summary>
        public virtual bool EnforcePdbLoadForManagedAssemblies => true;

        public virtual bool LogPdbLoadException => true;

        public sealed override void Analyze(BinaryAnalyzerContext context)
        {
            // Uses PDB Parsing.
            BinaryParsers.PlatformSpecificHelpers.ThrowIfNotOnWindows();
            PEBinary target = context.PEBinary();

            if (!string.IsNullOrEmpty(target.Pdb?.LoadTrace))
            {
                LogPdbLoadTrace(
                    context,
                    pdbLoadSucceeded: true,
                    target.Pdb.LoadTrace);

                // Set the trace to null so that we only emit it once.
                target.Pdb.LoadTrace = null;
            }

            if (LogPdbLoadException)
            {
                if (target.Pdb == null &&
                    (!target.PE.IsManaged ||
                      target.PE.IsMixedMode ||
                      EnforcePdbLoadForManagedAssemblies))
                {
                    LogExceptionLoadingPdb(context, target.PdbParseException);
                    return;
                }
            }

            this.AnalyzePortableExecutableAndPdb(context);
        }

        public sealed override AnalysisApplicability CanAnalyze(BinaryAnalyzerContext context, out string reasonForNotAnalyzing)
        {
            AnalysisApplicability result = base.CanAnalyze(context, out reasonForNotAnalyzing);
            if (result != AnalysisApplicability.ApplicableToSpecifiedTarget) { return result; }

            PEBinary peBinary = context.PEBinary();
            PE portableExecutable = peBinary.PE;

            if (portableExecutable == null)
            {
                Debug.Assert(peBinary.Pdb != null);
                reasonForNotAnalyzing = null;
                return AnalysisApplicability.ApplicableToSpecifiedTarget;
            }

            result = AnalysisApplicability.NotApplicableToSpecifiedTarget;

            reasonForNotAnalyzing = MetadataConditions.ImageIsWixBinary;
            if (portableExecutable.IsWixBinary) { return result; }

            reasonForNotAnalyzing = MetadataConditions.ImageIsILLibraryAssembly;
            if (portableExecutable.IsILLibrary) { return result; }

            reasonForNotAnalyzing = MetadataConditions.ImageIsDotNetCoreBootstrapExe;
            if (portableExecutable.IsDotNetCoreBootstrapExe) { return result; }

            reasonForNotAnalyzing = null;
            return AnalysisApplicability.ApplicableToSpecifiedTarget;
        }

        public abstract void AnalyzePortableExecutableAndPdb(BinaryAnalyzerContext context);

        public static void LogPdbLoadTrace(
            IAnalysisContext context,
            bool pdbLoadSucceeded,
            string pdbLoadTrace)
        {
            if (context == null)
            {
                throw new ArgumentNullException(nameof(context));
            }

            string formatString = pdbLoadSucceeded
                // The PDB for '{0}' was found and loaded. Probing details:{1}
                ? RuleResources.PdbLoadSucceeded
                // Could not locate the PDB for '{0'}. Probing details:{1}
                : RuleResources.PdbLoadFailed;

            FailureLevel failureLevel = pdbLoadSucceeded
                ? FailureLevel.Note
                : FailureLevel.Warning;

            context.Logger.LogConfigurationNotification(
                Errors.CreateNotification(
                    context.TargetUri,
                    "TRC001.PdbLoad",
                    context.Rule.Id,
                    failureLevel,
                    exception: null,
                    persistExceptionStack: false,
                    formatString,
                    context.TargetUri.GetFileName(),
                    pdbLoadTrace));
        }

        public static void LogExceptionLoadingPdb(IAnalysisContext context, PdbException pdbException)
        {
            if (context == null)
            {
                throw new ArgumentNullException(nameof(context));
            }

            // '{0}' was not evaluated for check '{1}' because its PDB could not be loaded ({2}).
            context.Logger.LogConfigurationNotification(
                Errors.CreateNotification(
                    context.TargetUri,
                    "ERR997.ExceptionLoadingPdb",
                    context.Rule.Id,
                    FailureLevel.Error,
                    pdbException,
                    persistExceptionStack: false,
                    RuleResources.ERR997_ExceptionLoadingPdb,
                    context.TargetUri.GetFileName(),
                    context.Rule.Name,
                    pdbException.ExceptionDisplayMessage));

            context.RuntimeErrors |= RuntimeConditions.ExceptionLoadingPdb;

            if (!string.IsNullOrEmpty(pdbException.LoadTrace))
            {
                LogPdbLoadTrace(
                    context,
                    pdbLoadSucceeded: false,
                    pdbException.LoadTrace);
            }

            // Clear the trace data to ensure we never emit it more than once in output.
            pdbException.LoadTrace = null;
        }
    }
}
>>>>>>> a3b6cdaa
<|MERGE_RESOLUTION|>--- conflicted
+++ resolved
@@ -1,166 +1,3 @@
-<<<<<<< HEAD
-﻿// Copyright (c) Microsoft. All rights reserved.
-// Licensed under the MIT license. See LICENSE file in the project root for full license information.
-
-using System;
-using System.Diagnostics;
-
-using Microsoft.CodeAnalysis.BinaryParsers;
-using Microsoft.CodeAnalysis.BinaryParsers.PortableExecutable;
-using Microsoft.CodeAnalysis.BinaryParsers.ProgramDatabase;
-using Microsoft.CodeAnalysis.IL.Sdk;
-using Microsoft.CodeAnalysis.Sarif;
-using Microsoft.CodeAnalysis.Sarif.Driver;
-
-namespace Microsoft.CodeAnalysis.IL.Rules
-{
-    // Windows specific binary and program database-reading skimmers.
-    public abstract class WindowsBinaryAndPdbSkimmerBase : WindowsBinarySkimmerBase
-    {
-        /// <summary>
-        /// Gets a property indicating whether the rule should require that PDBs
-        /// can be located for managed assemblies. Some checks that inspect both
-        /// managed and native code require PDBs for the native case but not
-        /// for managed.
-        /// </summary>
-        public virtual bool EnforcePdbLoadForManagedAssemblies => true;
-
-        public virtual bool LogPdbLoadException => true;
-
-        public sealed override void Analyze(BinaryAnalyzerContext context)
-        {
-            // Uses PDB Parsing.
-            BinaryParsers.PlatformSpecificHelpers.ThrowIfNotOnWindows();
-            PEBinary target = context.PEBinary();
-
-            if (!string.IsNullOrEmpty(target.Pdb?.LoadTrace))
-            {
-                LogPdbLoadTrace(
-                    context,
-                    pdbLoadSucceeded: true,
-                    target.Pdb.LoadTrace);
-
-                // Set the trace to null so that we only emit it once.
-                target.Pdb.LoadTrace = null;
-            }
-
-            if (LogPdbLoadException)
-            {
-                if (target.Pdb == null &&
-                    (!target.PE.IsManaged ||
-                      target.PE.IsMixedMode ||
-                      EnforcePdbLoadForManagedAssemblies))
-                {
-                    LogExceptionLoadingPdb(context, target.PdbParseException);
-                    return;
-                }
-            }
-
-            this.AnalyzePortableExecutableAndPdb(context);
-        }
-
-        public sealed override AnalysisApplicability CanAnalyze(BinaryAnalyzerContext context, out string reasonForNotAnalyzing)
-        {
-            AnalysisApplicability result = base.CanAnalyze(context, out reasonForNotAnalyzing);
-            if (result != AnalysisApplicability.ApplicableToSpecifiedTarget) { return result; }
-
-            PEBinary peBinary = context.PEBinary();
-            PE portableExecutable = peBinary.PE;
-
-            if (portableExecutable == null)
-            {
-                Debug.Assert(peBinary.Pdb != null);
-                reasonForNotAnalyzing = null;
-                return AnalysisApplicability.ApplicableToSpecifiedTarget;
-            }
-
-            result = AnalysisApplicability.NotApplicableToSpecifiedTarget;
-
-            reasonForNotAnalyzing = MetadataConditions.ImageIsWixBinary;
-            if (portableExecutable.IsWixBinary) { return result; }
-
-            reasonForNotAnalyzing = MetadataConditions.ImageIsILLibraryAssembly;
-            if (portableExecutable.IsILLibrary) { return result; }
-
-            reasonForNotAnalyzing = MetadataConditions.ImageIsDotNetCoreBootstrapExe;
-            if (portableExecutable.IsDotNetCoreBootstrapExe) { return result; }
-
-            reasonForNotAnalyzing = null;
-            return AnalysisApplicability.ApplicableToSpecifiedTarget;
-        }
-
-        public abstract void AnalyzePortableExecutableAndPdb(BinaryAnalyzerContext context);
-
-        public static void LogPdbLoadTrace(
-            IAnalysisContext context,
-            bool pdbLoadSucceeded,
-            string pdbLoadTrace)
-        {
-            if (context == null)
-            {
-                throw new ArgumentNullException(nameof(context));
-            }
-
-            string formatString = pdbLoadSucceeded
-                // The PDB for '{0}' was found and loaded. Probing details:{1}
-                ? RuleResources.PdbLoadSucceeded
-                // Could not locate the PDB for '{0'}. Probing details:{1}
-                : RuleResources.PdbLoadFailed;
-
-            FailureLevel failureLevel = pdbLoadSucceeded
-                ? FailureLevel.Note
-                : FailureLevel.Warning;
-
-            context.Logger.LogConfigurationNotification(
-                Errors.CreateNotification(
-                    context.TargetUri,
-                    "TRC001.PdbLoad",
-                    context.Rule.Id,
-                    failureLevel,
-                    exception: null,
-                    persistExceptionStack: false,
-                    formatString,
-                    context.TargetUri.GetFileName(),
-                    pdbLoadTrace));
-        }
-
-        public static void LogExceptionLoadingPdb(IAnalysisContext context, PdbException pdbException)
-        {
-            if (context == null)
-            {
-                throw new ArgumentNullException(nameof(context));
-            }
-
-            // '{0}' was not evaluated for check '{1}' because its PDB could not be loaded ({2}).
-            context.Logger.LogConfigurationNotification(
-                Errors.CreateNotification(
-                    context.TargetUri,
-                    "ERR997.ExceptionLoadingPdb",
-                    context.Rule.Id,
-                    FailureLevel.Error,
-                    pdbException,
-                    persistExceptionStack: false,
-                    RuleResources.ERR997_ExceptionLoadingPdb,
-                    context.TargetUri.GetFileName(),
-                    context.Rule.Name,
-                    pdbException.ExceptionCode.ToString()));
-
-            context.RuntimeErrors |= RuntimeConditions.ExceptionLoadingPdb;
-
-            if (!string.IsNullOrEmpty(pdbException.LoadTrace))
-            {
-                LogPdbLoadTrace(
-                    context,
-                    pdbLoadSucceeded: false,
-                    pdbException.LoadTrace);
-            }
-
-            // Clear the trace data to ensure we never emit it more than once in output.
-            pdbException.LoadTrace = null;
-        }
-    }
-}
-=======
 ﻿// Copyright (c) Microsoft. All rights reserved.
 // Licensed under the MIT license. See LICENSE file in the project root for full license information.
 
@@ -321,5 +158,4 @@
             pdbException.LoadTrace = null;
         }
     }
-}
->>>>>>> a3b6cdaa
+}