--- conflicted
+++ resolved
@@ -1,18 +1,3 @@
-<<<<<<< HEAD
-// Copyright (c) Microsoft. All rights reserved. Licensed under the MIT         
-// license. See LICENSE file in the project root for full license information.  
-namespace Microsoft.CodeAnalysis.IL                                             
-{                                                                               
-    public static class VersionConstants                                        
-    {                                                                           
-        public const string Prerelease = "";                        
-        public const string AssemblyVersion = "1.7.4" + ".0"; 
-        public const string FileVersion = "1.7.4" + ".0";     
-        public const string Version = AssemblyVersion + Prerelease;             
-    }                                                                           
- }                                                                              
-
-=======
 // Copyright (c) Microsoft. All rights reserved. Licensed under the MIT
 // license. See LICENSE file in the project root for full license information.
 namespace Microsoft.CodeAnalysis.IL
@@ -24,6 +9,4 @@
         public const string FileVersion = "1.7.5" + ".0";
         public const string Version = AssemblyVersion + Prerelease;
     }
-}
-
->>>>>>> d9afb65c
+}