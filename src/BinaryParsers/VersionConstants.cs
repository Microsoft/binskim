--- conflicted
+++ resolved
@@ -1,17 +1,4 @@
-<<<<<<< HEAD
 // Copyright (c) Microsoft. All rights reserved. Licensed under the MIT        
-// license. See LICENSE file in the project root for full license information.
-namespace Microsoft.CodeAnalysis.IL                                           
-{                                                                             
-    public static class VersionConstants                                      
-    {                                                                         
-        public const string Prerelease = "-developer";                      
-        public const string AssemblyVersion = "1.3.1";      
-        public const string FileVersion = AssemblyVersion + ".0";             
-        public const string Version = AssemblyVersion + Prerelease;           
-    }                                                                         
-=======
-// Copyright (c) Microsoft. All rights reserved. Licensed under the MIT         
 // license. See LICENSE file in the project root for full license information. 
 namespace Microsoft.CodeAnalysis.IL                                            
 {                                                                              
@@ -22,5 +9,4 @@
         public const string FileVersion = "1.3.3" + ".0";    
         public const string Version = AssemblyVersion + Prerelease;            
     }                                                                          
->>>>>>> 3249e926
  }                                                                            