<<<<<<< HEAD
﻿// Copyright (c) Microsoft. All rights reserved.
// Licensed under the MIT license. See LICENSE file in the project root for full license information.

using System;

using Microsoft.CodeAnalysis.BinaryParsers;

namespace Microsoft.CodeAnalysis.IL.Sdk
{
    internal class BinaryTargetManager
    {
        // We may want to consider changing this to an extension/plugin model rather than a hardcoded list of supported binary parsers.
        // However, for now this will do.
        public static IBinary GetBinaryFromFile(
            Uri uri,
            string symbolPath = null,
            string localSymbolDirectories = null,
            bool tracePdbLoad = false)
        {
            if (PEBinary.CanLoadBinary(uri))
            {
                return new PEBinary(uri, symbolPath, localSymbolDirectories, tracePdbLoad);
            }
            else if (ELFBinary.CanLoadBinary(uri))
            {
                return new ELFBinary(uri, localSymbolDirectories);
            }
            else if (MachOBinary.CanLoadBinary(uri))
            {
                return new MachOBinary(uri);
            }
            else
            {
                return null;
            }
        }
    }
}
=======
﻿using System;

using Microsoft.CodeAnalysis.BinaryParsers;

namespace Microsoft.CodeAnalysis.IL.Sdk
{
    internal class BinaryTargetManager
    {
        // We may want to consider changing this to an extension/plugin model rather than a hardcoded list of supported binary parsers.
        // However, for now this will do.
        public static IBinary GetBinaryFromFile(
            Uri uri,
            string symbolPath = null,
            string localSymbolDirectories = null,
            bool tracePdbLoad = false)
        {
            if (PEBinary.CanLoadBinary(uri))
            {
                return new PEBinary(uri, symbolPath, localSymbolDirectories, tracePdbLoad);
            }
            else if (ElfBinary.CanLoadBinary(uri))
            {
                return new ElfBinary(uri);
            }
            else if (MachOBinary.CanLoadBinary(uri))
            {
                return new MachOBinary(uri);
            }
            else
            {
                return null;
            }
        }
    }
}
>>>>>>> 94c5a200
<|MERGE_RESOLUTION|>--- conflicted
+++ resolved
@@ -1,76 +1,38 @@
-<<<<<<< HEAD
-﻿// Copyright (c) Microsoft. All rights reserved.
-// Licensed under the MIT license. See LICENSE file in the project root for full license information.
-
-using System;
-
-using Microsoft.CodeAnalysis.BinaryParsers;
-
-namespace Microsoft.CodeAnalysis.IL.Sdk
-{
-    internal class BinaryTargetManager
-    {
-        // We may want to consider changing this to an extension/plugin model rather than a hardcoded list of supported binary parsers.
-        // However, for now this will do.
-        public static IBinary GetBinaryFromFile(
-            Uri uri,
-            string symbolPath = null,
-            string localSymbolDirectories = null,
-            bool tracePdbLoad = false)
-        {
-            if (PEBinary.CanLoadBinary(uri))
-            {
-                return new PEBinary(uri, symbolPath, localSymbolDirectories, tracePdbLoad);
-            }
-            else if (ELFBinary.CanLoadBinary(uri))
-            {
-                return new ELFBinary(uri, localSymbolDirectories);
-            }
-            else if (MachOBinary.CanLoadBinary(uri))
-            {
-                return new MachOBinary(uri);
-            }
-            else
-            {
-                return null;
-            }
-        }
-    }
-}
-=======
-﻿using System;
-
-using Microsoft.CodeAnalysis.BinaryParsers;
-
-namespace Microsoft.CodeAnalysis.IL.Sdk
-{
-    internal class BinaryTargetManager
-    {
-        // We may want to consider changing this to an extension/plugin model rather than a hardcoded list of supported binary parsers.
-        // However, for now this will do.
-        public static IBinary GetBinaryFromFile(
-            Uri uri,
-            string symbolPath = null,
-            string localSymbolDirectories = null,
-            bool tracePdbLoad = false)
-        {
-            if (PEBinary.CanLoadBinary(uri))
-            {
-                return new PEBinary(uri, symbolPath, localSymbolDirectories, tracePdbLoad);
-            }
-            else if (ElfBinary.CanLoadBinary(uri))
-            {
-                return new ElfBinary(uri);
-            }
-            else if (MachOBinary.CanLoadBinary(uri))
-            {
-                return new MachOBinary(uri);
-            }
-            else
-            {
-                return null;
-            }
-        }
-    }
-}
->>>>>>> 94c5a200
+﻿// Copyright (c) Microsoft. All rights reserved.
+// Licensed under the MIT license. See LICENSE file in the project root for full license information.
+
+using System;
+
+using Microsoft.CodeAnalysis.BinaryParsers;
+
+namespace Microsoft.CodeAnalysis.IL.Sdk
+{
+    internal class BinaryTargetManager
+    {
+        // We may want to consider changing this to an extension/plugin model rather than a hardcoded list of supported binary parsers.
+        // However, for now this will do.
+        public static IBinary GetBinaryFromFile(
+            Uri uri,
+            string symbolPath = null,
+            string localSymbolDirectories = null,
+            bool tracePdbLoad = false)
+        {
+            if (PEBinary.CanLoadBinary(uri))
+            {
+                return new PEBinary(uri, symbolPath, localSymbolDirectories, tracePdbLoad);
+            }
+            else if (ElfBinary.CanLoadBinary(uri))
+            {
+                return new ElfBinary(uri, localSymbolDirectories);
+            }
+            else if (MachOBinary.CanLoadBinary(uri))
+            {
+                return new MachOBinary(uri);
+            }
+            else
+            {
+                return null;
+            }
+        }
+    }
+}