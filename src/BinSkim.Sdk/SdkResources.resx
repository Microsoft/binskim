--- conflicted
+++ resolved
@@ -219,12 +219,10 @@
   <data name="MetadataCondition_ImageIsDotNetNativeBootstrapExe" xml:space="preserve">
     <value>image is a .NET native bootstrap exe</value>
   </data>
-<<<<<<< HEAD
   <data name="MetadataCondition_ImageIsNotKernelModeBinary" xml:space="preserve">
     <value>image is not a kernel mode binary</value>
-=======
+  </data>
   <data name="Verbose_ReplaceWithLevelAndKind" xml:space="preserve">
     <value>use --level and --kind</value>
->>>>>>> d038eacb
   </data>
 </root>