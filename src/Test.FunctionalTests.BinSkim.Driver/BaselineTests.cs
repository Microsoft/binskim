﻿// Copyright (c) Microsoft. All rights reserved.
// Licensed under the MIT license. See LICENSE file in the project root for full license information.

using System;
using System.Collections.Generic;
using System.Globalization;
using System.IO;
using System.Text;
using System.Text.RegularExpressions;

using Microsoft.CodeAnalysis.BinaryParsers;
using Microsoft.CodeAnalysis.Sarif;
using Microsoft.CodeAnalysis.Sarif.Readers;
using Microsoft.CodeAnalysis.Sarif.Writers;

using Newtonsoft.Json;

using Xunit;
using Xunit.Abstractions;

namespace Microsoft.CodeAnalysis.IL
{
    public class BuiltInRuleFunctionalTests
    {
        private readonly ITestOutputHelper testOutputHelper;

        public BuiltInRuleFunctionalTests(ITestOutputHelper output)
        {
            this.testOutputHelper = output;
        }


        [Fact]
        public void Driver_BuiltInRuleFunctionalTests()
        {
            AnalyzeCommand.s_UnitTestOutputVersion = SarifVersion.Current;
            this.BatchRuleRules(string.Empty, "*.dll", "*.exe", "gcc.*", "clang.*");
        }

        private void BatchRuleRules(string ruleName, params string[] inputFilters)
        {
            var sb = new StringBuilder();
            string testDirectory = PEBinaryTests.BaselineTestsDataDirectory + Path.DirectorySeparatorChar + ruleName;

            foreach (string inputFilter in inputFilters)
            {
                string[] testFiles = Directory.GetFiles(testDirectory, inputFilter);

                foreach (string file in testFiles)
                {
                    this.RunRules(sb, file);
                }
            }

            if (sb.Length == 0)
            {
                // Test passes
                return;
            }

            string rebaselineMessage = "If the actual output is expected, generate new baselines by executing `UpdateBaselines.ps1` from a PS command prompt.";
            sb.AppendLine(string.Format(CultureInfo.CurrentCulture, rebaselineMessage));

            if (sb.Length > 0)
            {
                sb.AppendLine();
                sb.AppendLine("Run the following to all test baselines vs. actual results:");
                sb.AppendLine(this.GenerateDiffCommand(
                    Path.Combine(testDirectory, "Expected"),
                    Path.Combine(testDirectory, "Actual")));
                this.testOutputHelper.WriteLine(sb.ToString());
            }

            Assert.Equal(0, sb.Length);
        }

        private void RunRules(StringBuilder sb, string inputFileName)
        {
            string fileName = Path.GetFileName(inputFileName);
            string actualDirectory = Path.Combine(Path.GetDirectoryName(inputFileName), "Actual");
            string expectedDirectory;
            if (PlatformSpecificHelpers.RunningOnWindows())
            {
                expectedDirectory = Path.Combine(Path.GetDirectoryName(inputFileName), "Expected");
            }
            else
            {
                expectedDirectory = Path.Combine(Path.GetDirectoryName(inputFileName), "NonWindowsExpected");
            }
            if (!Directory.Exists(actualDirectory))
            {
                Directory.CreateDirectory(actualDirectory);
            }

            string expectedFileName = Path.Combine(expectedDirectory, fileName + ".sarif");
            string actualFileName = Path.Combine(actualDirectory, fileName + ".sarif");

            var command = new AnalyzeCommand();
            var options = new AnalyzeOptions
            {
                Force = true,
                Verbose = true,
                Recurse = false,
                PrettyPrint = true,
<<<<<<< HEAD
                DataToInsert = new[] { OptionallyEmittedData.Hashes },
=======
                ComputeFileHashes = true,
>>>>>>> f8453933
                OutputFilePath = actualFileName,
                ConfigurationFilePath = "default",
                SarifOutputVersion = SarifVersion.Current,
                TargetFileSpecifiers = new string[] { inputFileName },
                Traces = new Traces[] { }
            };

            int result = command.Run(options);

            // Note that we don't ensure a success code. That is because we
            // are running end-to-end tests for valid and invalid files

            var settings = new JsonSerializerSettings()
            {
                Formatting = Newtonsoft.Json.Formatting.Indented
            };

            string expectedText = File.ReadAllText(expectedFileName);
            string actualText = File.ReadAllText(actualFileName);

            // Replace repository root absolute path with Z:\ for machine and enlistment independence
            string repoRoot = Path.GetFullPath(Path.Combine(actualDirectory, "..", "..", "..", ".."));
            actualText = actualText.Replace(repoRoot.Replace(@"\", @"\\"), @"Z:");
            actualText = actualText.Replace(repoRoot.Replace(@"\", @"/"), @"Z:");

            // Remove stack traces as they can change due to inlining differences by configuration and runtime.
            actualText = Regex.Replace(actualText, @"\\r\\n   at [^""]+", "");

            actualText = actualText.Replace(@"""Sarif""", @"""BinSkim""");
            actualText = actualText.Replace(@"        ""fileVersion"": ""15.0.0""," + Environment.NewLine, string.Empty);

            actualText = Regex.Replace(actualText, @"\s*""fullName""[^\n]+?\n", Environment.NewLine);
            actualText = Regex.Replace(actualText, @"\s*""semanticVersion""[^\n]+?\n", Environment.NewLine);
            actualText = Regex.Replace(actualText, @"\s*""sarifLoggerVersion""[^\n]+?\n", Environment.NewLine);
            actualText = Regex.Replace(actualText, @"\s*""dottedQuadFileVersion""[^\n]+?\n", Environment.NewLine);
            actualText = Regex.Replace(actualText, @"\s*""Comments""[^\n]+?\n", Environment.NewLine);
            actualText = Regex.Replace(actualText, @"\s*""CompanyName""[^\n]+?\n", Environment.NewLine);
            actualText = Regex.Replace(actualText, @"\s*""ProductName""[^\n]+?\n", Environment.NewLine);

            actualText = Regex.Replace(actualText, @"\s*""time""[^\n]+?\n", Environment.NewLine);
            actualText = Regex.Replace(actualText, @"\s*""endTimeUtc""[^\n]+?\n", Environment.NewLine);
            actualText = Regex.Replace(actualText, @"\s*""startTimeUtc""[^\n]+?\n", Environment.NewLine);
            actualText = Regex.Replace(actualText, @"\s*""processId""[^\n]+?\n", Environment.NewLine);
            actualText = Regex.Replace(actualText, @"      ""id""[^,]+,\s+""tool""", @"      ""tool""", RegexOptions.Multiline);

            // Write back the normalized actual text so that the diff command given on failure shows what was actually compared.

            Encoding utf8encoding = new UTF8Encoding(true);
            using (var textWriter = new StreamWriter(actualFileName, false, utf8encoding))
            {
                textWriter.Write(actualText);
            }

            // Make sure we can successfully deserialize what was just generated
            SarifLog expectedLog = PrereleaseCompatibilityTransformer.UpdateToCurrentVersion(
                                    expectedText,
                                    settings.Formatting,
                                    out expectedText);

            SarifLog actualLog = JsonConvert.DeserializeObject<SarifLog>(actualText, settings);

            var visitor = new ResultDiffingVisitor(expectedLog);

            if (!visitor.Diff(actualLog.Runs[0].Results))
            {
                string errorMessage = "The output of the tool did not match for input {0}.";
                sb.AppendLine(string.Format(CultureInfo.CurrentCulture, errorMessage, inputFileName));
                sb.AppendLine("Check differences with:");
                sb.AppendLine(this.GenerateDiffCommand(expectedFileName, actualFileName));
            }
        }

        private string GenerateDiffCommand(string expected, string actual)
        {
            expected = Path.GetFullPath(expected);
            actual = Path.GetFullPath(actual);

            string beyondCompare = TryFindBeyondCompare();
            if (beyondCompare != null)
            {
                return string.Format(CultureInfo.InvariantCulture, "\"{0}\" \"{1}\" \"{2}\" /title1=Expected /title2=Actual", beyondCompare, expected, actual);
            }

            if (PlatformSpecificHelpers.RunningOnWindows())
            {
                return string.Format(CultureInfo.InvariantCulture, "windiff \"{0}\" \"{1}\"", expected, actual);
            }
            else
            {
                return string.Format(CultureInfo.InvariantCulture, "diff \"{0}\", \"{1}\"", expected, actual);
            }
        }

        private static string TryFindBeyondCompare()
        {
            var directories = new List<string>();
            string programFiles = Environment.GetFolderPath(Environment.SpecialFolder.ProgramFilesX86);

            directories.Add(programFiles);
            directories.Add(programFiles.Replace(" (x86)", ""));

            foreach (string directory in directories)
            {
                for (int idx = 4; idx >= 3; --idx)
                {
                    string beyondComparePath = string.Format(CultureInfo.InvariantCulture, "{0}\\Beyond Compare {1}\\BComp.exe", directory, idx);
                    if (File.Exists(beyondComparePath))
                    {
                        return beyondComparePath;
                    }
                }

                string beyondCompare2Path = programFiles + "\\Beyond Compare 2\\BC2.exe";
                if (File.Exists(beyondCompare2Path))
                {
                    return beyondCompare2Path;
                }
            }

            return null;
        }
    }
}
<|MERGE_RESOLUTION|>--- conflicted
+++ resolved
@@ -102,15 +102,11 @@
                 Verbose = true,
                 Recurse = false,
                 PrettyPrint = true,
-<<<<<<< HEAD
-                DataToInsert = new[] { OptionallyEmittedData.Hashes },
-=======
-                ComputeFileHashes = true,
->>>>>>> f8453933
+                DataToInsert = new[] { OptionallyEmittedData.Hashes },
                 OutputFilePath = actualFileName,
                 ConfigurationFilePath = "default",
                 SarifOutputVersion = SarifVersion.Current,
-                TargetFileSpecifiers = new string[] { inputFileName },
+                TargetFileSpecifiers = new string[] { inputFileName },
                 Traces = new Traces[] { }
             };
 
@@ -229,4 +225,4 @@
             return null;
         }
     }
-}
+}