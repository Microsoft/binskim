--- conflicted
+++ resolved
@@ -1,135 +1,3 @@
-<<<<<<< HEAD
-﻿// Copyright (c) Microsoft. All rights reserved.
-// Licensed under the MIT license. See LICENSE file in the project root for full license information.
-
-using System;
-using System.Collections.Generic;
-using System.IO;
-using System.Text;
-using System.Threading.Tasks;
-
-using Microsoft.CodeAnalysis.BinaryParsers.PortableExecutable;
-using Microsoft.CodeAnalysis.BinaryParsers.ProgramDatabase;
-using Microsoft.CodeAnalysis.Sarif.Driver;
-
-namespace Microsoft.CodeAnalysis.IL
-{
-    internal class DumpCommand : DriverCommand<DumpOptions>
-    {
-        public override int Run(DumpOptions dumpOptions)
-        {
-            var targets = new List<string>();
-
-            foreach (string specifier in dumpOptions.BinaryFileSpecifiers)
-            {
-                if (Directory.Exists(specifier))
-                {
-                    var fileSpecifier = new FileSpecifier(specifier + ".dll", recurse: dumpOptions.Recurse);
-                    targets.AddRange(fileSpecifier.Files);
-
-                    fileSpecifier = new FileSpecifier(specifier + ".exe", recurse: dumpOptions.Recurse);
-                    targets.AddRange(fileSpecifier.Files);
-                }
-                else
-                {
-                    var fileSpecifier = new FileSpecifier(specifier, recurse: dumpOptions.Recurse);
-                    targets.AddRange(fileSpecifier.Files);
-                }
-            }
-
-            var dumpTask = Task.Run(() => Parallel.ForEach(targets, (target) => this.DumpFile(target, dumpOptions.Verbose)));
-            dumpTask.Wait();
-
-            return 0;
-        }
-
-        private const string Indent = "\t";
-        private const string Delimiter = ", ";
-
-        private void DumpFile(string target, bool verbose)
-        {
-            PE pe;
-            var sb = new StringBuilder();
-            try
-            {
-                pe = new PE(target);
-            }
-            catch (UnauthorizedAccessException)
-            {
-                Console.WriteLine(Path.GetFileName(target) + ": Unauthorized access exception");
-                return;
-            }
-
-            sb.AppendLine(Path.GetFileName(pe.FileName) + ":");
-
-            if (verbose)
-            {
-                sb.AppendLine(Indent + "Path: " + pe.FileName);
-            }
-
-            sb.Append(Indent + "Attr: ");
-
-            if (!pe.IsPEFile)
-            {
-                sb.AppendLine("Not a portable executable");
-                sb.AppendLine();
-                return;
-            }
-
-            string language = pe.IsManaged ? "Pure Managed" : "Native";
-            if (pe.IsManaged && !pe.IsILOnly) { language = "Mixed Managed"; }
-            sb.Append(language);
-
-            string machine = pe.Machine.ToString();
-            sb.Append(Delimiter + machine);
-
-            string subsystem = pe.Subsystem.ToString();
-            sb.Append(Delimiter + subsystem);
-
-            if (pe.IsKernelMode)
-            {
-                sb.Append(Delimiter + "Kernel Mode");
-            }
-
-            if (pe.IsResourceOnly)
-            {
-                sb.Append(Delimiter + "Resource Only");
-            }
-
-            sb.Append(Delimiter + "Link " + pe.LinkerVersion.ToString());
-
-            sb.AppendLine(); // Close comma-separated attributes line
-
-            sb.Append(Indent + "Pdb : ");
-            Pdb pdb = null;
-            try
-            {
-                pdb = new Pdb(pe.FileName);
-            }
-            catch (PdbException pdbParseException)
-            {
-                sb.AppendLine(pdbParseException.ExceptionCode.ToString());
-            }
-
-            if (pdb != null)
-            {
-                if (verbose)
-                {
-                    sb.AppendLine(pdb.PdbLocation);
-                }
-                else
-                {
-                    sb.AppendLine(Path.GetFileName(pdb.PdbLocation));
-                }
-            }
-
-            sb.AppendLine(Indent + "SHA1: " + pe.SHA1Hash);
-
-            Console.Out.WriteLineAsync(sb.ToString());
-        }
-    }
-}
-=======
 ﻿// Copyright (c) Microsoft. All rights reserved.
 // Licensed under the MIT license. See LICENSE file in the project root for full license information.
 
@@ -259,5 +127,4 @@
             Console.Out.WriteLineAsync(sb.ToString());
         }
     }
-}
->>>>>>> a3b6cdaa
+}